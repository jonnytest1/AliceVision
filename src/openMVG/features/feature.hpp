--- conflicted
+++ resolved
@@ -127,7 +127,6 @@
 {
   vec_feat.clear();
 
-<<<<<<< HEAD
   std::ifstream fileIn(sfileNameFeats);
   if(!fileIn.is_open())
   {
@@ -135,11 +134,6 @@
     throw std::runtime_error("Unable to open file " + sfileNameFeats);
   }
   
-=======
-  std::ifstream fileIn(sfileNameFeats.c_str());
-  if(!fileIn.is_open())
-    return false;
->>>>>>> 0a6fc0c8
   std::copy(
     std::istream_iterator<typename FeaturesT::value_type >(fileIn),
     std::istream_iterator<typename FeaturesT::value_type >(),
