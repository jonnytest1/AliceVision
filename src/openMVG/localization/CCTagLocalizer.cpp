--- conflicted
+++ resolved
@@ -1,11 +1,7 @@
 #include "CCTagLocalizer.hpp"
 #include "reconstructed_regions.hpp"
 #include "optimization.hpp"
-<<<<<<< HEAD
 #include "rigResection.hpp"
-#include "svgVisualization.hpp"
-=======
->>>>>>> 349bff86
 
 #include <openMVG/features/svgVisualization.hpp>
 #include <openMVG/sfm/sfm_data_io.hpp>
@@ -14,7 +10,8 @@
 #include <openMVG/logger.hpp>
 
 #include <cctag/ICCTag.hpp>
-#include <boost/filesystem/path.hpp>
+#include <boost/filesystem.hpp>
+
 #include <algorithm>
 
 namespace openMVG {
@@ -24,7 +21,7 @@
                                const std::string &descriptorsFolder)
 {
   using namespace openMVG::features;
-
+  
   // load the sfm data containing the 3D reconstruction info
   if (!Load(_sfm_data, sfmFilePath, sfm::ESfM_Data::ALL)) 
   {
@@ -582,7 +579,7 @@
   const size_t numCams = vec_queryRegions.size();
   assert(numCams == vec_queryIntrinsics.size());
   assert(numCams == vec_subPoses.size() - 1);   
-  
+
   const CCTagLocalizer::Parameters *param = static_cast<const CCTagLocalizer::Parameters *>(parameters);
   if(!param)
   {
@@ -620,21 +617,21 @@
     POPART_COUT("[poseEstimation]\tonly " << numAssociations << " have been found, not enough to do the resection!");
     return false;
   }
-  
+
   std::vector<std::vector<std::size_t> > inliers;
   return localization::rigResection(vec_pts2D,
                                     vec_pts3D,
                                     vec_queryIntrinsics,
                                     vec_subPoses,
-                                    rigPose,
+                                                     rigPose, 
                                     inliers);
 
-}
-
+  }
+  
 #endif // HAVE_OPENGV
 
 void CCTagLocalizer::getAllAssociations(const features::CCTAG_Regions &queryRegions,
-                                        const CCTagLocalizer::Parameters &param,
+                                                          const CCTagLocalizer::Parameters &param,
                                         std::map< std::pair<IndexT, IndexT>, std::size_t > &occurences,
                                         Mat &pt2D,
                                         Mat &pt3D) const
@@ -681,22 +678,22 @@
       }
     }
   }
-  
+      
   const size_t numCollectedPts = occurences.size();
 
   pt2D = Mat2X(2, numCollectedPts);
   pt3D = Mat3X(3, numCollectedPts);
-
+      
   size_t index = 0;
   for(const auto &idx : occurences)
   {
     // recopy all the points in the matching structure
     const IndexT pt3D_id = idx.first.first;
     const IndexT pt2D_id = idx.first.second;
-
+      
     pt2D.col(index) = queryRegions.GetRegionPosition(pt2D_id);
     pt3D.col(index) = _sfm_data.GetLandmarks().at(pt3D_id).X;
-    ++index;
+      ++index;
   }
 }
 
